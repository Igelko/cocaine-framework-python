--- conflicted
+++ resolved
@@ -1,17 +1,10 @@
-<<<<<<< HEAD
-cocaine-framework-python (0.10.2-1) lucid; urgency=low
-
-  * Make uploads of more than 640KB possible.
-
- -- Andrey Sibiryov <kobolog@yandex-team.ru>  Tue, 07 May 2013 23:35:54 +0400
-=======
-cocaine-framework-python (0.10.4-3) lucid; urgency=low
+cocaine-framework-python (0.10.4-3) unstable; urgency=low
 
   [ Anton Tyurin ]
   * Add Sleep and NextTick futures.
   * Add option to Worker class for tuning hearbeat and disown timeouts.
   * Now future could accept 3 callbacks (callback, errorback, on_done).
-  * Remake @http decorator (add body, request and meta properties).
+  * Rework @http decorator (add body, request and meta properties).
   * Support of --locator option.
   * Add package cocaine.tool for cocaine-tools.
   * Fix bug with processing multiple sessions of the same event.
@@ -21,9 +14,14 @@
   * Release 10.4.
 
  -- Andrey Sibiryov <kobolog@yandex-team.ru>  Wed, 29 May 2013 15:54:28 +0400
->>>>>>> 7efc20cf
 
-cocaine-framework-python (0.10.2) lucid; urgency=low
+cocaine-framework-python (0.10.2-1) unstable; urgency=low
+
+  * Make uploads of more than 640KB possible.
+
+ -- Andrey Sibiryov <kobolog@yandex-team.ru>  Tue, 07 May 2013 23:35:54 +0400
+
+cocaine-framework-python (0.10.2) unstable; urgency=low
 
   * Release 10.2.
   * Dealer stuff moved out to the cocaine-dealer tree.
@@ -32,19 +30,19 @@
 
  -- Andrey Sibiryov <kobolog@yandex-team.ru>  Thu, 25 Apr 2013 22:22:16 +0400
 
-cocaine-framework-python (0.10.1) lucid; urgency=low
+cocaine-framework-python (0.10.1) unstable; urgency=low
 
   * Release 10.1.
 
  -- Anton Tyurin <noxiouz@yandex-team.ru>  Tue, 09 Apr 2013 13:38:35 +0400
 
-cocaine-framework-python (0.10.0-rc10) lucid; urgency=low
+cocaine-framework-python (0.10.0-rc10) unstable; urgency=low
 
   * Service endpoint is tuple now.
 
  -- Anton Tyurin <noxiouz@yandex-team.ru>  Thu, 04 Apr 2013 13:14:18 +0400
 
-cocaine-framework-python (0.10.0-rc8) lucid; urgency=low
+cocaine-framework-python (0.10.0-rc8) unstable; urgency=low
 
   * Support singletone logger.
   * Support nodejs callback style for functions.
@@ -55,61 +53,61 @@
 
  -- Anton Tyurin <noxiouz@yandex-team.ru>  Wed, 03 Apr 2013 03:20:50 +0400
 
-cocaine-framework-python (0.10.0-rc7) lucid; urgency=low
+cocaine-framework-python (0.10.0-rc7) unstable; urgency=low
 
   * Service locator support.
 
  -- Anton Tyurin <noxiouz@yandex-team.ru>  Wed, 03 Apr 2013 03:20:38 +0400
 
-cocaine-framework-python (0.10.0-rc6) lucid; urgency=low
+cocaine-framework-python (0.10.0-rc6) unstable; urgency=low
 
   * Async.
 
  -- Anton Tyurin <noxiouz@yandex-team.ru>  Wed, 27 Mar 2013 16:38:39 +0400
 
-cocaine-framework-python (0.10.0-rc0) lucid; urgency=low
+cocaine-framework-python (0.10.0-rc0) unstable; urgency=low
 
   * Init.
 
  -- Anton Tyurin <noxiouz@yandex-team.ru>  Fri, 22 Mar 2013 21:26:37 +0400
 
-cocaine-framework-python (0.9.9) lucid; urgency=low
+cocaine-framework-python (0.9.9) unstable; urgency=low
 
   * Updated build dependencies
 
  -- Rim Zaidullin <rimz@yandex-team.ru>  Mon, 12 Nov 2012 15:15:22 +0400
 
-cocaine-framework-python (0.9.8) lucid; urgency=low
+cocaine-framework-python (0.9.8) unstable; urgency=low
 
   * Updated build dependencies
 
  -- Rim Zaidullin <rimz@yandex-team.ru>  Mon, 12 Nov 2012 14:57:53 +0400
 
-cocaine-framework-python (0.9.7) lucid; urgency=low
+cocaine-framework-python (0.9.7) unstable; urgency=low
 
   * Updated build dependencies
 
  -- Rim Zaidullin <rimz@yandex-team.ru>  Mon, 12 Nov 2012 14:53:01 +0400
 
-cocaine-framework-python (0.9.7) lucid; urgency=low
+cocaine-framework-python (0.9.7) unstable; urgency=low
 
   * Updated binary compatibility with libcocaine-dealer
 
  -- Rim Zaidullin <rimz@yandex-team.ru>  Mon, 12 Nov 2012 14:49:10 +0400
 
-cocaine-framework-python (0.9.6) lucid; urgency=low
+cocaine-framework-python (0.9.6) unstable; urgency=low
 
   * Do not split iterable response into chunks in wrappers
 
  -- Anton Kortunov <toshik@yandex-team.ru>  Wed, 31 Oct 2012 19:56:03 +0400
 
-cocaine-framework-python (0.9.5) lucid; urgency=low
+cocaine-framework-python (0.9.5) unstable; urgency=low
 
   * Sometimes even I do stupid mistakes.
 
  -- Andrey Sibiryov <kobolog@yandex-team.ru>  Mon, 17 Sep 2012 22:01:26 +0400
 
-cocaine-framework-python (0.9.4) lucid; urgency=low
+cocaine-framework-python (0.9.4) unstable; urgency=low
 
   * Debianization is back.
 
