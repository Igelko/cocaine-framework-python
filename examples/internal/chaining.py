from __future__ import absolute_import
import functools
from cocaine.futures.chain import ChainFactory
import time
from tornado.ioloop import IOLoop
from cocaine.services import Service

__author__ = 'EvgenySafronov <division494@gmail.com>'


def trackable(func):
    @functools.wraps(func)
    def wrapper(*args, **kwargs):
        wrapper.called += 1
        func(*args, **kwargs)
    wrapper.called = 0
    return wrapper


def invokeNodeInfo():
    c = node.info()
    c.then(handle).run()


@trackable
def handle(result):
    print "Handle", result.obj


def func2():
<<<<<<< HEAD
    print 'AA'
    try:
        info1 = yield node.info()
    except Exception as err:
        print "ERRR", err
=======
    info1 = yield node.info()
>>>>>>> 7aac18fe
    info2 = yield node.info()
    print(info1, info2)


def func3(args):
    print "Start"
    s = Service("storage")
    try:
        k = yield s.write("A", "A", "KKKKKKKKKKKKKKKKKKKKKKKKKKKKKKK", [])
    except Exception as err:
        print err
    print "END"


if __name__ == '__main__':
    node = Service('node')
<<<<<<< HEAD
    #func()
=======
    invokeNodeInfo()

    def shutdown():
        loop.stop()
        assert handle.called == 1
>>>>>>> 7aac18fe

    ChainFactory([func2, func3]).run()
    loop = IOLoop.instance()
    loop.add_timeout(time.time() + 0.2, shutdown)
    loop.start()
<|MERGE_RESOLUTION|>--- conflicted
+++ resolved
@@ -28,15 +28,7 @@
 
 
 def func2():
-<<<<<<< HEAD
-    print 'AA'
-    try:
-        info1 = yield node.info()
-    except Exception as err:
-        print "ERRR", err
-=======
     info1 = yield node.info()
->>>>>>> 7aac18fe
     info2 = yield node.info()
     print(info1, info2)
 
@@ -53,15 +45,11 @@
 
 if __name__ == '__main__':
     node = Service('node')
-<<<<<<< HEAD
-    #func()
-=======
     invokeNodeInfo()
 
     def shutdown():
         loop.stop()
         assert handle.called == 1
->>>>>>> 7aac18fe
 
     ChainFactory([func2, func3]).run()
     loop = IOLoop.instance()
