--- conflicted
+++ resolved
@@ -295,8 +295,6 @@
 
     def run(self):
         pass
-<<<<<<< HEAD
-=======
 
     def __nonzero__(self):
         """
@@ -309,7 +307,6 @@
         Provides information if chain object has pending result that can be taken from it.
         """
         return len(self._lastResults) > 0
->>>>>>> b58e50b5
 
     def get(self, timeout=None):
         """
